--- conflicted
+++ resolved
@@ -1,10 +1,6 @@
 module github.com/matt-gp/oidc-authorizer
 
-<<<<<<< HEAD
-go 1.24.4
-=======
 go 1.25.0
->>>>>>> 09902095
 
 require (
 	github.com/aws/aws-lambda-go v1.49.0
